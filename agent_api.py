import requests
import json
import asyncio
import aiohttp
import time
import uuid
import logging
from typing import Optional, Dict, Any, AsyncIterator
import os
from dotenv import load_dotenv
<<<<<<< HEAD
from utils.logging_utils import get_logger

# Load environment variables
load_dotenv()

# Set up logger
logger = get_logger("agent_api")
=======
load_dotenv()
>>>>>>> b8643051

class AgentAPIClient:
    """Client for interacting with the third-party agent API."""

    bearer_token = os.getenv("AGENT_API_BEARER_TOKEN")
    
    def __init__(self, base_url: str = os.getenv("AGENT_API_BASE_URL", "https://app.eng.quant.ai/api/chat-messages")):
        self.base_url = base_url
        self.headers = {
            'Content-Type': 'application/json',
            'Authorization': f'Bearer {self.bearer_token}'
        }
    
    async def call_agent(self, 
                         query: str, 
                         call_id: Optional[str] = None, 
                         from_number: Optional[str] = None, 
                         conversation_id: Optional[str] = None) -> AsyncIterator[Dict[str, Any]]:
        """
        Call the agent API and return a streaming response.
        
        Args:
            query: The user's query to send to the agent
            call_id: A unique ID for the call (generated if not provided)
            from_number: The phone number the call is coming from
            conversation_id: ID for continuing a conversation (generated if not provided)
            
        Returns:
            An async iterator yielding response chunks from the agent
        """
            
<<<<<<< HEAD
        payload = json.dumps({
            "query": query,
            "conversation_id": "3766fcb0-884a-4ab9-8717-ca39d0230c8d",
=======
        print(f"****** [Agent] Calling agent with query: {query}, conversation_id: {conversation_id}")    
        
        payload = json.dumps({
            "query": query,
            "conversation_id": os.getenv("CONVERSATION_ID"),
>>>>>>> b8643051
            "response_mode": "streaming",
            "channel": "web",
            "inputs": {}
        })
        
        logger.info(f"Making POST request to {self.base_url}")
        logger.debug(f"Request payload: {payload}")
        
        async with aiohttp.ClientSession() as session:
            async with session.post(self.base_url, headers=self.headers, data=payload) as response:
                logger.info(f"Got response with status: {response.status}")
                if response.status != 200:
                    error_text = await response.text()
                    logger.error(f"Error response: {response.status} - {error_text}")
                    raise Exception(f"Agent API returned status {response.status}: {error_text}")
                
                logger.info("Starting to process streaming response")
                # Flag to track if we've yielded any chunks with text
                has_yielded_text = False
                
                # The response is a text/event-stream with chunks in JSON format
                async for line in response.content:
                    line = line.decode('utf-8').strip()
                    if line:
                        logger.debug(f"Received line: {line[:100]}..." if len(line) > 100 else f"Received line: {line}")
                        try:
                            # Parse the JSON chunk
                            json_part = line.split("data: ", 1)[1]
                            chunk = json.loads(json_part)
                            logger.debug(f"Yielding chunk: {chunk}")

                            # if chunk.get("event") == "message_end" or chunk.get("event") == "agent_thought":
                            #     pass
                            
                            # Check if this chunk has text content
                            if chunk.get("event") == "agent_message" and "answer" in chunk and chunk["answer"]:
                                has_yielded_text = True
                                yield chunk["answer"]

                        except json.JSONDecodeError:
                            logger.warning(f"JSON decode error for line: {line}")
                            # Skip lines that aren't valid JSON
                            continue
                
                # If we haven't yielded any chunks with text, yield a default response
                if not has_yielded_text:
                    logger.warning("No text content received from API, yielding default response")
                    default_response = {
                        "text": "I'm sorry, I couldn't process your request properly. Please try again."
                    }
                    yield default_response
                
                logger.info("Finished processing streaming response")

    async def call_agent_sync(self, 
                             query: str, 
                             call_id: Optional[str] = None, 
                             conversation_id: Optional[str] = None) -> str:
        """
        Call the agent API and return the complete response as a string.
        This is a non-streaming version that collects all chunks.
        
        Args:
            query: The user's query to send to the agent
            call_id: A unique ID for the call (generated if not provided)
            from_number: The phone number the call is coming from
            conversation_id: ID for continuing a conversation (generated if not provided)
            
        Returns:
            The complete text response from the agent
        """
        full_response = ""
        async for chunk in self.call_agent(query, call_id, from_number, conversation_id):
            if "text" in chunk:
                full_response += chunk["text"]
        
        return full_response


# Example usage
async def example():
    agent = AgentAPIClient()
    async for chunk in agent.call_agent("Hello, how are you?"):
        print(chunk)

if __name__ == "__main__":
    asyncio.run(example())<|MERGE_RESOLUTION|>--- conflicted
+++ resolved
@@ -8,7 +8,6 @@
 from typing import Optional, Dict, Any, AsyncIterator
 import os
 from dotenv import load_dotenv
-<<<<<<< HEAD
 from utils.logging_utils import get_logger
 
 # Load environment variables
@@ -16,9 +15,7 @@
 
 # Set up logger
 logger = get_logger("agent_api")
-=======
-load_dotenv()
->>>>>>> b8643051
+
 
 class AgentAPIClient:
     """Client for interacting with the third-party agent API."""
@@ -50,17 +47,14 @@
             An async iterator yielding response chunks from the agent
         """
             
-<<<<<<< HEAD
         payload = json.dumps({
             "query": query,
             "conversation_id": "3766fcb0-884a-4ab9-8717-ca39d0230c8d",
-=======
         print(f"****** [Agent] Calling agent with query: {query}, conversation_id: {conversation_id}")    
         
         payload = json.dumps({
             "query": query,
             "conversation_id": os.getenv("CONVERSATION_ID"),
->>>>>>> b8643051
             "response_mode": "streaming",
             "channel": "web",
             "inputs": {}
